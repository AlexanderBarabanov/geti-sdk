--- conflicted
+++ resolved
@@ -13,21 +13,14 @@
 # and limitations under the License.
 import logging
 import os
-<<<<<<< HEAD
 from typing import Any, Dict, List, Optional, Tuple
-=======
 import warnings
-from typing import List, Optional
->>>>>>> b53c8c7b
 
 from geti_sdk.data_models import Dataset, Image, Model, Project, VideoFrame
 from geti_sdk.data_models.containers import MediaList
 from geti_sdk.http_session import GetiSession
-<<<<<<< HEAD
 from geti_sdk.rest_converters import MediaRESTConverter
-=======
 from geti_sdk.http_session.exception import GetiRequestException
->>>>>>> b53c8c7b
 from geti_sdk.utils import deserialize_dictionary
 
 
