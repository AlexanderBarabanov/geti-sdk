--- conflicted
+++ resolved
@@ -77,10 +77,7 @@
                 model_template_id=group.model_template_id
             )
             for model in group.models:
-<<<<<<< HEAD
-=======
                 # set the model storage id, to link models to their parent group
->>>>>>> d9505d62
                 model.model_storage_id = group.id
         return model_groups
 
