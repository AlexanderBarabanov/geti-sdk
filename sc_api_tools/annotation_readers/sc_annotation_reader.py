--- conflicted
+++ resolved
@@ -88,11 +88,7 @@
             os.path.join(self.base_folder, f"{filename}{self.annotation_format}")
         )
         if len(filepath) > 1:
-<<<<<<< HEAD
-            logging.info(
-=======
             warnings.warn(
->>>>>>> b1573b25
                 f"Multiple matching annotation files found for image with "
                 f"name {filename}. Skipping this image..."
             )
